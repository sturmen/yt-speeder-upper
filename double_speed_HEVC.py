--- conflicted
+++ resolved
@@ -84,13 +84,7 @@
     v1 = inputObject['v'].setpts("0.5*PTS")
     phone_video = tablet_video = v1
     if (new_height > MAX_HEIGHT):
-<<<<<<< HEAD
       phone_video = v1.filter('scale', -2, MAX_HEIGHT)
-    # if (get_width(in_file_name) > TABLET_WIDTH):
-    #   tablet_video = v1.filter('scale', TABLET_WIDTH, -2)
-=======
-      v1 = v1.filter('scale', -2, MAX_HEIGHT)
->>>>>>> dcadb57f
     a1 = inputObject['a'].filter('atempo', 2.0)
 
     temp_file_name = file_name_root + ".tmp"
@@ -98,8 +92,6 @@
     output_stream = ffmpeg.output(phone_video, a1, temp_file_name, format='mp4', pix_fmt='yuv420p', vcodec='hevc_nvenc', preset='slow', video_bitrate="8M", audio_bitrate="128k", acodec='aac', vtag="hvc1", r=(2.0*get_frame_rate(in_file_name)))
     output_stream.run(overwrite_output=True)
     os.rename(temp_file_name, destination_file)
-    # output_stream_tablet = ffmpeg.output(tablet_video, a1,  destination_file_tablet, format='mp4', pix_fmt='yuv420p', vcodec='libx265', preset='slow', crf=25, acodec='aac', vtag="hvc1", r=(2.0*get_frame_rate(in_file_name)))
-    # output_stream_tablet.run(overwrite_output=True)
 
 if __name__== "__main__":
   main()